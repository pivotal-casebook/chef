--- conflicted
+++ resolved
@@ -96,12 +96,10 @@
     class Win32APIFunctionNotImplemented < NotImplementedError; end
     # Attempting to run windows code on a not-windows node
     class Win32NotWindows < RuntimeError; end
-<<<<<<< HEAD
+
     # Attempting to access a 64-bit only resource on a 32-bit Windows system
     class Win32ArchitectureIncorrect < RuntimeError; end
-=======
     class WindowsNotAdmin < RuntimeError; end
->>>>>>> 453e9990
     class ObsoleteDependencySyntax < ArgumentError; end
     class InvalidDataBagPath < ArgumentError; end
 
