#
# Author:: Adam Jacob (<adam@opscode.com>)
# Copyright:: Copyright (c) 2008 Opscode, Inc.
# License:: Apache License, Version 2.0
#
# Licensed under the Apache License, Version 2.0 (the "License");
# you may not use this file except in compliance with the License.
# You may obtain a copy of the License at
#
#     http://www.apache.org/licenses/LICENSE-2.0
#
# Unless required by applicable law or agreed to in writing, software
# distributed under the License is distributed on an "AS IS" BASIS,
# WITHOUT WARRANTIES OR CONDITIONS OF ANY KIND, either express or implied.
# See the License for the specific language governing permissions and
# limitations under the License.
#

require 'chef/provider/file'
require 'chef/rest'
require 'uri'
require 'tempfile'
require 'net/https'

class Chef
  class Provider
    class RemoteFile < Chef::Provider::File

      def load_current_resource
        super
        @current_resource.checksum(checksum(@current_resource.path)) if ::File.exist?(@current_resource.path)
      end

      def action_create
        Chef::Log.debug("#{@new_resource} checking for changes")

        if current_resource_matches_target_checksum?
          Chef::Log.debug("#{@new_resource} checksum matches target checksum (#{@new_resource.checksum}) - not updating")
        else
<<<<<<< HEAD
          rest = Chef::REST.new(@new_resource.source, nil, nil)
          raw_file = rest.streaming_request(rest.create_url(@new_resource.source), {})
          if matches_current_checksum?(raw_file)
            Chef::Log.debug "#{@new_resource} target and source checksums are the same - not updating"
          else
            description = [] 
            description << "copy file downloaded from #{@new_resource.source} into #{@new_resource.path}"
            description << diff_current(raw_file.path)
            converge_by(description) do
=======
          Chef::REST.new(@new_resource.source, nil, nil, http_client_opts).fetch(@new_resource.source) do |raw_file|
            if matches_current_checksum?(raw_file)
              Chef::Log.debug "#{@new_resource} target and source checksums are the same - not updating"
            else
>>>>>>> 814ab26e
              backup_new_resource
              FileUtils.cp raw_file.path, @new_resource.path
              Chef::Log.info "#{@new_resource} updated"
              raw_file.close!
            end
            # whyrun mode cleanup - the temp file will never be used,
            # so close/unlink it here. 
            if whyrun_mode?
              raw_file.close!
            end
          end
        end
        set_all_access_controls
      end

      def current_resource_matches_target_checksum?
        @new_resource.checksum && @current_resource.checksum && @current_resource.checksum =~ /^#{Regexp.escape(@new_resource.checksum)}/
      end

      def matches_current_checksum?(candidate_file)
        Chef::Log.debug "#{@new_resource} checking for file existence of #{@new_resource.path}"
        if ::File.exists?(@new_resource.path)
          Chef::Log.debug "#{@new_resource} file exists at #{@new_resource.path}"
          @new_resource.checksum(checksum(candidate_file.path))
          Chef::Log.debug "#{@new_resource} target checksum: #{@current_resource.checksum}"
          Chef::Log.debug "#{@new_resource} source checksum: #{@new_resource.checksum}"

          @new_resource.checksum == @current_resource.checksum
        else
          Chef::Log.debug "#{@new_resource} creating #{@new_resource.path}"
          false
        end
      end

      def backup_new_resource
        if ::File.exists?(@new_resource.path)
          Chef::Log.debug "#{@new_resource} checksum changed from #{@current_resource.checksum} to #{@new_resource.checksum}"
          backup @new_resource.path
        end
      end

      def source_file(source, current_checksum, &block)
        if absolute_uri?(source)
          fetch_from_uri(source, &block)
        elsif !Chef::Config[:solo]
          fetch_from_chef_server(source, current_checksum, &block)
        else
          fetch_from_local_cookbook(source, &block)
        end
      end

      def http_client_opts
        opts={}
        # CHEF-3140
        # 1. If it's already compressed, trying to compress it more will
        # probably be counter-productive.
        # 2. Some servers are misconfigured so that you GET $URL/file.tgz but
        # they respond with content type of tar and content encoding of gzip,
        # which tricks Chef::REST into decompressing the response body. In this
        # case you'd end up with a tar archive (no gzip) named, e.g., foo.tgz,
        # which is not what you wanted.
        if @new_resource.path =~ /gz$/ or @new_resource.source =~ /gz$/
          opts[:disable_gzip] = true
        end
        opts
      end

      private

      def absolute_uri?(source)
        URI.parse(source).absolute?
      rescue URI::InvalidURIError
        false
      end

    end
  end
end<|MERGE_RESOLUTION|>--- conflicted
+++ resolved
@@ -37,8 +37,7 @@
         if current_resource_matches_target_checksum?
           Chef::Log.debug("#{@new_resource} checksum matches target checksum (#{@new_resource.checksum}) - not updating")
         else
-<<<<<<< HEAD
-          rest = Chef::REST.new(@new_resource.source, nil, nil)
+          rest = Chef::REST.new(@new_resource.source, nil, nil, http_client_opts)
           raw_file = rest.streaming_request(rest.create_url(@new_resource.source), {})
           if matches_current_checksum?(raw_file)
             Chef::Log.debug "#{@new_resource} target and source checksums are the same - not updating"
@@ -47,12 +46,6 @@
             description << "copy file downloaded from #{@new_resource.source} into #{@new_resource.path}"
             description << diff_current(raw_file.path)
             converge_by(description) do
-=======
-          Chef::REST.new(@new_resource.source, nil, nil, http_client_opts).fetch(@new_resource.source) do |raw_file|
-            if matches_current_checksum?(raw_file)
-              Chef::Log.debug "#{@new_resource} target and source checksums are the same - not updating"
-            else
->>>>>>> 814ab26e
               backup_new_resource
               FileUtils.cp raw_file.path, @new_resource.path
               Chef::Log.info "#{@new_resource} updated"
